// Consolidated Prisma schema for PostgreSQL
<<<<<<< HEAD
// Single source of truth for all database models
=======
// Combines features from both root and library schemas
>>>>>>> 578cee0e

generator client {
  provider = "prisma-client-js"
}

datasource db {
  provider  = "postgresql"
  url       = env("DATABASE_URL")
  directUrl = env("DIRECT_URL")
}

model Account {
  id                String  @id @default(cuid())
  userId            String
  type              String
  provider          String
  providerAccountId String
  refresh_token     String?
  access_token      String?
  expires_at        Int?
  token_type        String?
  scope             String?
  id_token          String?
  session_state     String?
  user              User    @relation(fields: [userId], references: [id], onDelete: Cascade)

  @@unique([provider, providerAccountId])
}

model Session {
  id           String   @id @default(cuid())
  sessionToken String   @unique
  userId       String
  expires      DateTime
  user         User     @relation(fields: [userId], references: [id], onDelete: Cascade)
}

model User {
  id            String    @id @default(cuid())
  email         String    @unique
  emailVerified DateTime?
  password      String?
  name          String?
  image         String?
  role          String    @default("USER")
  isActive      Boolean   @default(true)
  lastLoginAt   DateTime?
  institution   String?
  researchArea  String?
  createdAt     DateTime  @default(now())
  updatedAt     DateTime  @updatedAt

  // Relations
  accounts         Account[]
  sessions         Session[]
  researchPapers   ResearchPaper[]
  auditLogs        AuditLog[]
  experiments      Experiment[]
  experimentPapers ExperimentPaper[]
  knowledgeNodes   KnowledgeNode[]
  knowledgeEdges   KnowledgeEdge[]
  researchClusters ResearchCluster[]

  @@index([email])
  @@index([role])
  @@index([isActive])
}

model VerificationToken {
  identifier String
  token      String   @unique
  expires    DateTime

  @@unique([identifier, token])
}

model AuditLog {
  id        String   @id @default(cuid())
  userId    String?
  action    String
  resource  String
  details   String?
  ipAddress String?
  userAgent String?
  createdAt DateTime @default(now())
  user      User?    @relation(fields: [userId], references: [id])

  @@index([userId, createdAt])
  @@index([action, createdAt])
  @@index([resource, createdAt])
  @@index([ipAddress, createdAt])
}

model MFCDesign {
  id          String       @id @default(cuid())
  name        String
  description String?      @default("")
  type        String
  cost        String?
  volume      String?      @default("")
  powerOutput String
  materials   String
  createdAt   DateTime     @default(now())
  updatedAt   DateTime     @updatedAt
  experiments Experiment[]
}

model Experiment {
  id           String            @id @default(cuid())
  name         String
  userId       String
  designId     String
  status       String            @default("SETUP")
  parameters   String
  isPublic     Boolean           @default(false)
  createdAt    DateTime          @default(now())
  updatedAt    DateTime          @updatedAt
  design       MFCDesign         @relation(fields: [designId], references: [id])
  user         User              @relation(fields: [userId], references: [id])
  measurements Measurement[]
  papers       ExperimentPaper[]

  @@index([userId])
  @@index([status])
}

model Measurement {
  id           String     @id @default(cuid())
  experimentId String
  voltage      Float
  current      Float
  power        Float
  temperature  Float?
  ph           Float?
  substrate    Float?
  notes        String?
  metadata     String?
  timestamp    DateTime   @default(now())
  experiment   Experiment @relation(fields: [experimentId], references: [id], onDelete: Cascade)

  @@index([experimentId, timestamp])
}

model ResearchPaper {
  id String @id @default(cuid())

  // Core fields
  title           String
  abstract        String?   @default("") @db.Text
  authors         String // JSON array
  publicationDate DateTime?
  journal         String?
  volume          String?
  issue           String?
  pages           String?
  keywords        String // JSON array
  externalUrl     String

  // Identifiers
  doi      String? @unique
  pubmedId String? @unique
  arxivId  String? @unique
  ieeeId   String? @unique

  // MES-specific fields
  organismTypes    String? // JSON array of organism IDs
  anodeMaterials   String? // JSON array
  cathodeMaterials String? // JSON array
  powerOutput      Float? // mW/m²
  efficiency       Float? // percentage
  systemType       String? // MFC, MEC, MDC, MES, BES

  // Metadata
  source     String // 'user', 'pubmed', 'crossref', 'ieee'
  uploadedBy String?
  isPublic   Boolean @default(true)

  // AI-generated fields
  aiSummary        String? // Concise AI-generated summary
  aiKeyFindings    String? // Key findings in JSON format
  aiMethodology    String? // Summarized methodology
  aiImplications   String? // Research implications and applications
  aiDataExtraction String? // Structured extracted data in JSON
  aiInsights       String? // AI-generated insights and analysis
  aiProcessingDate DateTime? // When AI processing occurred
  aiModelVersion   String? // Which AI model/version was used
  aiConfidence     Float? // Confidence score for AI extraction (0-1)

  // Comprehensive parameter extraction fields
  experimentalConditions  String? // JSON: temperature, pH, duration, substrate type/conc
  reactorConfiguration    String? // JSON: volume, design, dimensions, flow rates
  electrodeSpecifications String? // JSON: surface area, modifications, spacing, connections
  biologicalParameters    String? // JSON: inoculum source, biofilm age, microbial diversity
  performanceMetrics      String? // JSON: extended metrics beyond basic power/efficiency
  operationalParameters   String? // JSON: HRT, OLR, external resistance, feeding mode
  electrochemicalData     String? // JSON: impedance, voltammetry, polarization curves
  timeSeriesData          String? // JSON: performance over time, degradation rates
  economicMetrics         String? // JSON: cost analysis, scale-up projections

  // Enhanced categorization fields for advanced filtering
  microbialCommunity      String? // JSON: {dominant: [], consortium: [], pureculture: boolean}
  microbialClassification String? // JSON: {phylum: [], class: [], genus: [], species: []}
  systemConfiguration     String? // JSON: {type: MFC/MEC/MDC/MES/BES, subtype, scale, architecture}
  performanceBenchmarks   String? // JSON: {powerDensity: {max, operating, normalized}, comparativeRank}

  // In Silico Model Integration (additive fields)
  inSilicoAvailable  Boolean? @default(false) // Whether 3D model is available
  modelType          String? // 'nanowire-mfc', 'flow-mfc', 'traditional-mfc', etc.
  modelParameters    String? // JSON: extracted parameters for 3D modeling
  performanceTargets String? // JSON: target metrics for validation
  systemGeometry     String? // JSON: geometric specifications for 3D model
  materialSpecs      String? // JSON: material properties for modeling
  operatingSpecs     String? // JSON: operating conditions for simulation
  methodology        String? // JSON: experimental steps and procedures

  // Quality and reproducibility metrics
  dataCompleteness      Float? // 0-1 score for parameter completeness
  reproducibilityScore  Float? // 0-1 score based on methodology detail
  recreationDifficulty  String? // 'easy', 'medium', 'hard' - complexity rating
  parameterCompleteness Float? // 0-1 score for parameter completeness
  validationStatus      String? // 'validated', 'pending', 'failed'
  modelAccuracy         Float? // 0-1 score for model prediction accuracy
  lastValidated         DateTime? // When model was last validated

  createdAt DateTime @default(now())
  updatedAt DateTime @updatedAt

  // Relations
  user        User?             @relation(fields: [uploadedBy], references: [id])
  experiments ExperimentPaper[]

  @@index([doi])
  @@index([pubmedId])
  @@index([arxivId])
  @@index([ieeeId])
  @@index([publicationDate])
  @@index([systemType])
  @@index([uploadedBy])
  @@index([aiProcessingDate])
  @@index([source])
  @@index([isPublic])
  @@index([powerOutput])
  @@index([createdAt])
  @@index([microbialCommunity])
  @@index([systemConfiguration])
  @@index([inSilicoAvailable])
  @@index([modelType])
  @@index([validationStatus])
  @@index([lastValidated])
  // Composite indexes for search performance
  @@index([systemType, publicationDate])
  @@index([isPublic, systemType])
  @@index([journal, publicationDate])
  @@index([source, createdAt])
  @@index([aiConfidence, systemType])
  @@index([powerOutput, efficiency])
  @@index([publicationDate, aiConfidence])
  @@index([inSilicoAvailable, systemType])
  @@index([validationStatus, modelType])
}

model ExperimentPaper {
  id           String        @id @default(cuid())
  experimentId String
  paperId      String
  relationship String? // 'method_source', 'comparison', 'validation', 'inspiration', 'methodology'
  notes        String?
  citationType String? // Legacy field for compatibility
  createdAt    DateTime      @default(now())
  experiment   Experiment    @relation(fields: [experimentId], references: [id], onDelete: Cascade)
  paper        ResearchPaper @relation(fields: [paperId], references: [id], onDelete: Cascade)
  user         User          @relation(fields: [userId], references: [id])
  userId       String

  @@unique([experimentId, paperId])
  @@index([experimentId])
  @@index([paperId])
}

// Knowledge Graph Models

model KnowledgeNode {
  id          String  @id @default(cuid())
  label       String
  nodeType    String // 'concept', 'method', 'material', 'organism', 'metric', 'parameter', 'paper', 'author', 'topic', 'institution'
  description String? @db.Text
  properties  String? // JSON with node-specific properties
  confidence  Float? // Confidence score for inferred nodes (0-1)
  embedding   Float[] // Vector embedding for semantic similarity
  importance  Float? // Node importance score (0-1)

  // Source tracking
  sourceType    String // 'paper', 'manual', 'inferred'
  sourceId      String? // Paper ID if extracted from paper
  entityId      String? // Reference to actual entity (e.g., paperId, authorId)
  extractedFrom String? // Section/context from paper

  createdAt  DateTime @default(now())
  updatedAt  DateTime @updatedAt
  uploadedBy String?
  user       User?    @relation(fields: [uploadedBy], references: [id])

  // Graph relations
  outgoingEdges KnowledgeEdge[] @relation("SourceNode")
  incomingEdges KnowledgeEdge[] @relation("TargetNode")

  @@unique([nodeType, entityId])
  @@index([label])
  @@index([nodeType])
  @@index([sourceId])
  @@index([confidence])
  @@index([importance])
}

model KnowledgeEdge {
  id         String   @id @default(cuid())
  sourceId   String
  targetId   String
  edgeType   String // 'requires', 'improves', 'inhibits', 'correlates', 'part_of', 'cites', 'cited_by', 'co_author', 'similar_topic', 'uses_method', 'same_institution'
  weight     Float    @default(1.0) // Edge strength/importance (0-1)
  properties String? // JSON with edge-specific properties
  confidence Float? // Confidence score for inferred edges (0-1)
  createdAt  DateTime @default(now())
  updatedAt  DateTime @updatedAt

  source     KnowledgeNode @relation("SourceNode", fields: [sourceId], references: [id], onDelete: Cascade)
  target     KnowledgeNode @relation("TargetNode", fields: [targetId], references: [id], onDelete: Cascade)
  uploadedBy String?
  user       User?         @relation(fields: [uploadedBy], references: [id])

  @@unique([sourceId, targetId, edgeType])
  @@index([sourceId])
  @@index([targetId])
  @@index([edgeType])
  @@index([weight])
}

model ResearchCluster {
  id           String  @id @default(cuid())
  name         String? // Name for library schema compatibility
  topic        String // Main research topic/theme
  description  String? // Description for library schema compatibility
  summary      String  @db.Text // AI-generated cluster summary
  centerNodeId String? // Most important node in cluster
  nodeIds      String // JSON array of node IDs in cluster
  memberNodes  String? // Legacy field for compatibility
  paperIds     String // JSON array of paper IDs in cluster
  keywords     String? // JSON array of cluster keywords

  // Cluster metrics
  size          Int // Number of nodes/papers
  density       Float // Graph density metric
  importance    Float // Calculated importance score
  avgImportance Float? // Average importance of nodes in cluster
  coherence     Float? // Cluster coherence score (0-1)
  growthRate    Float? // Growth rate over time

  // Trend analysis
  trendScore    Float? // How "hot" this topic is
  emergingTerms String? // JSON array of new terms
  timeRange     String? // Time period covered
  keyPapers     String // JSON array of influential paper IDs
  predictions   String? // JSON with trend predictions

  createdAt  DateTime @default(now())
  updatedAt  DateTime @updatedAt
  uploadedBy String?
  user       User?    @relation(fields: [uploadedBy], references: [id])

  @@index([topic])
  @@index([trendScore])
  @@index([timeRange])
  @@index([avgImportance])
  @@index([coherence])
}

model ResearchTrend {
  id          String   @id @default(cuid())
  topic       String
  timeRange   String // e.g., "2020-2024"
  trendScore  Float // Trend strength (0-1)
  growthRate  Float? // Percentage growth rate
  paperCount  Int // Number of papers in this trend
  keyAuthors  String // JSON array of influential author IDs
  keyPapers   String // JSON array of influential paper IDs
  predictions String? // JSON with trend predictions
  createdAt   DateTime @default(now())
  updatedAt   DateTime @updatedAt

  @@index([topic])
  @@index([trendScore])
  @@index([timeRange])
}<|MERGE_RESOLUTION|>--- conflicted
+++ resolved
@@ -1,9 +1,5 @@
 // Consolidated Prisma schema for PostgreSQL
-<<<<<<< HEAD
-// Single source of truth for all database models
-=======
 // Combines features from both root and library schemas
->>>>>>> 578cee0e
 
 generator client {
   provider = "prisma-client-js"
